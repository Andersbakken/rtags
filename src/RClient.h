--- conflicted
+++ resolved
@@ -144,12 +144,8 @@
 
     String socketFile() const { return mSocketFile; }
     Path projectRoot() const { return mProjectRoot; }
-<<<<<<< HEAD
-    unsigned queryFlags() const { return mQueryFlags; }
+    unsigned int queryFlags() const { return mQueryFlags; }
     unsigned int logFlags() const { return mLogFlags; }
-=======
-    unsigned int queryFlags() const { return mQueryFlags; }
->>>>>>> ad51e177
 
     int argc() const { return mArgc; }
     char **argv() const { return mArgv; }
@@ -167,11 +163,7 @@
     void addCompile(const Path &cwd, const String &args, EscapeMode escapeMode);
     void addCompile(const Path &dir, EscapeMode escapeMode);
 
-<<<<<<< HEAD
     unsigned int mQueryFlags, mLogFlags;
-=======
-    unsigned int mQueryFlags;
->>>>>>> ad51e177
     int mMax, mLogLevel, mTimeout, mMinOffset, mMaxOffset, mConnectTimeout, mBuildIndex;
     Set<String> mPathFilters;
     UnsavedFiles mUnsavedFiles;
