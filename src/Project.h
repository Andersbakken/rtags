--- conflicted
+++ resolved
@@ -233,12 +233,9 @@
     void fixPCH(Source &source);
     void includeCompletions(Flags<QueryMessage::Flag> flags, const std::shared_ptr<Connection> &conn, Source &&source) const;
     size_t bytesWritten() const { return mBytesWritten; }
-<<<<<<< HEAD
     Sources::const_iterator find(const Source &source) const;
     Sources::iterator find(const Source &source);
-=======
     void destroy() { mSaveDirty = false; }
->>>>>>> 45e6fdac
 private:
     enum VisitResult {
         Stop,
