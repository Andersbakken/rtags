/* This file is part of RTags.

RTags is free software: you can redistribute it and/or modify
it under the terms of the GNU General Public License as published by
the Free Software Foundation, either version 3 of the License, or
(at your option) any later version.

RTags is distributed in the hope that it will be useful,
but WITHOUT ANY WARRANTY; without even the implied warranty of
MERCHANTABILITY or FITNESS FOR A PARTICULAR PURPOSE.  See the
GNU General Public License for more details.

You should have received a copy of the GNU General Public License
along with RTags.  If not, see <http://www.gnu.org/licenses/>. */

#ifndef IndexerJob_h
#define IndexerJob_h

#include "RTags.h"
#include "Job.h"
#include <rct/Hash.h>
#include <rct/ThreadPool.h>
#include <rct/StopWatch.h>
#include <rct/Hash.h>
#include "QueryMessage.h"

class Process;
class IndexerJob : public std::enable_shared_from_this<IndexerJob>
{
public:
    enum IndexType {
        Invalid,
        Makefile,
        Dirty,
        Dump,
        Remote
    };

    IndexerJob(IndexType type, const Path &p, const Source &s);
    IndexerJob();

    enum State {
        Pending,
        Running,
        Aborted
    };

    void preprocess();
    bool startLocal();
    bool update(IndexType t, const Source &s);
    void abort();
    bool encode(Serializer &serializer);
<<<<<<< HEAD
    void decode(Deserializer &deserializer, Map<Path, uint32_t> &blockedFiles);
=======
    void decode(Deserializer &deserializer, Hash<Path, uint32_t> &blockedFiles);
>>>>>>> 624bf553
    void onProcessFinished();

    State state;
    String destination;
    uint16_t port;
    IndexType type;
    String preprocessed;
    Path project;
    Source source;
    Path sourceFile;
    Set<uint32_t> visited;
    Process *process;
};

class IndexData
{
public:
    IndexData(IndexerJob::IndexType t)
        : aborted(false), fileId(0), parseTime(0), type(t)
    {}
    virtual ~IndexData()
    {}

    Set<uint32_t> visitedFiles() const
    {
        Set<uint32_t> ret;
        for (Hash<uint32_t, bool>::const_iterator it = visited.begin(); it != visited.end(); ++it) {
            if (it->second)
                ret.insert(it->first);
        }
        return ret;
    }

    Set<uint32_t> blockedFiles() const
    {
        Set<uint32_t> ret;
        for (Hash<uint32_t, bool>::const_iterator it = visited.begin(); it != visited.end(); ++it) {
            if (!it->second)
                ret.insert(it->first);
        }
        return ret;
    }

    bool aborted;
    uint32_t fileId;
    uint64_t parseTime;
    SymbolMap symbols;
    ReferenceMap references;
    SymbolNameMap symbolNames;
    DependencyMap dependencies;
    UsrMap usrMap;
    String message; // used as output for dump when type == Dump
    FixItMap fixIts;
    String xmlDiagnostics;
    Hash<uint32_t, bool> visited;
    const IndexerJob::IndexType type;
};

#endif<|MERGE_RESOLUTION|>--- conflicted
+++ resolved
@@ -50,11 +50,7 @@
     bool update(IndexType t, const Source &s);
     void abort();
     bool encode(Serializer &serializer);
-<<<<<<< HEAD
-    void decode(Deserializer &deserializer, Map<Path, uint32_t> &blockedFiles);
-=======
     void decode(Deserializer &deserializer, Hash<Path, uint32_t> &blockedFiles);
->>>>>>> 624bf553
     void onProcessFinished();
 
     State state;
