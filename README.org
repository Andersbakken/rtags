--- conflicted
+++ resolved
@@ -34,17 +34,10 @@
 $ ./bin/rc -J .
 $ # wait for rdm to be silent
 $ emacs src/rdm.cpp
-<<<<<<< HEAD
 (load-file "rtags.el")
 # Go to /Users/abakken/dev/rtags-master/src/rdm.cpp:39:34     if (Server *server = Server::instance())
 #                                                                                         /|\
 #                                                                                          |
-=======
-(require 'rtags)
-# Go to src/rdm.cpp:39:33     if (Server *server = Server::instance())
-#                                                         /|\
-#                                                          |
->>>>>>> 009fdd0b
 (rtags-find-symbol-at-point)
 # Your location is now on the definition of Server::instance()
 #+END_SRC
